--- conflicted
+++ resolved
@@ -203,36 +203,7 @@
     def test_fetch_repo(self):
         """ Test whether a list of issues is returned for a repo """
 
-<<<<<<< HEAD
         http_requests = configure_http_server()
-=======
-        body = read_file('data/github_request')
-        login = read_file('data/github_login')
-        orgs = read_file('data/github_orgs')
-
-        httpretty.register_uri(httpretty.GET,
-                               GITHUB_ISSUES_URL,
-                               body=body,
-                               status=200,
-                               forcing_headers={
-                                   'X-RateLimit-Remaining': '20',
-                                   'X-RateLimit-Reset': '15'
-                               })
-        httpretty.register_uri(httpretty.GET,
-                               GITHUB_USER_URL,
-                               body=login, status=200,
-                               forcing_headers={
-                                   'X-RateLimit-Remaining': '20',
-                                   'X-RateLimit-Reset': '15'
-                               })
-        httpretty.register_uri(httpretty.GET,
-                               GITHUB_ORGS_URL,
-                               body=orgs, status=200,
-                               forcing_headers={
-                                   'X-RateLimit-Remaining': '20',
-                                   'X-RateLimit-Reset': '15'
-                               })
->>>>>>> 55c11cc2
 
         github = GitHub("zhquan_example", "repo", "aaa")
         # clean cache so the test does always all the http requests
@@ -349,32 +320,7 @@
     def test_fetch_from_date_repo(self):
         """ Test when return issues from date for a repo"""
 
-<<<<<<< HEAD
         configure_http_server()
-=======
-        httpretty.register_uri(httpretty.GET,
-                               GITHUB_ISSUES_URL,
-                               body=body,
-                               status=200,
-                               forcing_headers={
-                                   'X-RateLimit-Remaining': '20',
-                                   'X-RateLimit-Reset': '15'
-                               })
-        httpretty.register_uri(httpretty.GET,
-                               GITHUB_USER_URL,
-                               body=login, status=200,
-                               forcing_headers={
-                                   'X-RateLimit-Remaining': '20',
-                                   'X-RateLimit-Reset': '15'
-                               })
-        httpretty.register_uri(httpretty.GET,
-                               GITHUB_ORGS_URL,
-                               body="[]", status=200,
-                               forcing_headers={
-                                   'X-RateLimit-Remaining': '20',
-                                   'X-RateLimit-Reset': '15'
-                               })
->>>>>>> 55c11cc2
 
         from_date = datetime.datetime(2016, 3, 1)
         github = GitHub("zhquan_example", "repo", "aaa")
@@ -519,34 +465,7 @@
     def test_fetch_from_cache_repo(self):
         """ Test whether a list of issues is returned from cache """
 
-<<<<<<< HEAD
         configure_http_server()
-=======
-        body = read_file('data/github_request')
-        login = read_file('data/github_login')
-
-        httpretty.register_uri(httpretty.GET,
-                               GITHUB_ISSUES_URL,
-                               body=body, status=200,
-                               forcing_headers={
-                                   'X-RateLimit-Remaining': '20',
-                                   'X-RateLimit-Reset': '15'
-                               })
-        httpretty.register_uri(httpretty.GET,
-                               GITHUB_USER_URL,
-                               body=login, status=200,
-                               forcing_headers={
-                                   'X-RateLimit-Remaining': '20',
-                                   'X-RateLimit-Reset': '15'
-                               })
-        httpretty.register_uri(httpretty.GET,
-                               GITHUB_ORGS_URL,
-                               body="[]", status=200,
-                               forcing_headers={
-                                   'X-RateLimit-Remaining': '20',
-                                   'X-RateLimit-Reset': '15'
-                               })
->>>>>>> 55c11cc2
 
         # First, we fetch the bugs from the server, storing them
         # in a cache
