# -*- coding: utf-8 -*-
#
# Copyright (C) 2015-2016 Bitergia
#
# This program is free software; you can redistribute it and/or modify
# it under the terms of the GNU General Public License as published by
# the Free Software Foundation; either version 3 of the License, or
# (at your option) any later version.
#
# This program is distributed in the hope that it will be useful,
# but WITHOUT ANY WARRANTY; without even the implied warranty of
# MERCHANTABILITY or FITNESS FOR A PARTICULAR PURPOSE. See the
# GNU General Public License for more details.
#
# You should have received a copy of the GNU General Public License
# along with this program; if not, write to the Free Software
# Foundation, Inc., 59 Temple Place - Suite 330, Boston, MA 02111-1307, USA.
#
# Authors:
#     Santiago Dueñas <sduenas@bitergia.com>
#

<<<<<<< HEAD
from .bugzilla import Bugzilla, BugzillaCommand
from .bugzillarest import BugzillaREST, BugzillaRESTCommand
from .confluence import Confluence, ConfluenceCommand
from .discourse import Discourse, DiscourseCommand
from .gerrit import Gerrit, GerritCommand
from .git import Git, GitCommand
from .github import GitHub, GitHubCommand
from .gmane import Gmane, GmaneCommand
from .jenkins import Jenkins, JenkinsCommand
from .jira import Jira, JiraCommand
from .kitsune import Kitsune, KitsuneCommand
from .mbox import MBox, MBoxCommand
from .mediawiki import MediaWiki, MediaWikiCommand
from .mozillaclub import MozillaClub, MozillaClubCommand
from .phabricator import Phabricator, PhabricatorCommand
from .pipermail import Pipermail, PipermailCommand
from .redmine import Redmine, RedmineCommand
from .remo import ReMo, ReMoCommand
from .stackexchange import StackExchange, StackExchangeCommand
from .supybot import Supybot, SupybotCommand
from .telegram import Telegram, TelegramCommand


PERCEVAL_BACKENDS = {
                     'bugzilla'      : Bugzilla,
                     'bugzillarest'  : BugzillaREST,
                     'confluence'    : Confluence,
                     'discourse'     : Discourse,
                     'gerrit'        : Gerrit,
                     'git'           : Git,
                     'github'        : GitHub,
                     'gmane'         : Gmane,
                     'jenkins'       : Jenkins,
                     'jira'          : Jira,
                     'kitsune'       : Kitsune,
                     'mbox'          : MBox,
                     'mediawiki'     : MediaWiki,
                     'mozillaclub'   : MozillaClub,
                     'phabricator'   : Phabricator,
                     'pipermail'     : Pipermail,
                     'redmine'       : Redmine,
                     'remo'          : ReMo,
                     'stackexchange' : StackExchange,
                     'supybot'       : Supybot,
                     'telegram'      : Telegram
                    }
PERCEVAL_CMDS = {
                 'bugzilla'      : BugzillaCommand,
                 'bugzillarest'  : BugzillaRESTCommand,
                 'confluence'    : ConfluenceCommand,
                 'discourse'     : DiscourseCommand,
                 'gerrit'        : GerritCommand,
                 'git'           : GitCommand,
                 'github'        : GitHubCommand,
                 'gmane'         : GmaneCommand,
                 'jenkins'       : JenkinsCommand,
                 'jira'          : JiraCommand,
                 'kitsune'       : KitsuneCommand,
                 'mbox'          : MBoxCommand,
                 'mediawiki'     : MediaWikiCommand,
                 'mozillaclub'   : MozillaClubCommand,
                 'phabricator'   : PhabricatorCommand,
                 'pipermail'     : PipermailCommand,
                 'redmine'       : RedmineCommand,
                 'remo'          : ReMoCommand,
                 'stackexchange' : StackExchangeCommand,
                 'supybot'       : SupybotCommand,
                 'telegram'      : TelegramCommand
                }
=======
import importlib
import os

from ..backend import Backend, BackendCommand


def register_backends(dirpath):
    filenames = [fn for fn in os.listdir(dirpath)]

    # Find candidate modules and remove
    # the ".py" extension (fn[:-3])
    candidates = [fn[:-3] for fn in filenames \
                  if is_backend_module(fn, dirpath)]

    return import_backends(candidates)


def import_backends(modules):
    for module in modules:
        importlib.import_module('.' + module, __name__)

    bkls = filter_classes(Backend.__subclasses__(), modules)
    ckls = filter_classes(BackendCommand.__subclasses__(), modules)

    backends = {name: kls for name, kls in bkls}
    commands = {name: klass for name, klass in ckls}

    return backends, commands


def filter_classes(klasses, modules):
    prefix = __name__ + '.'

    for kls in klasses:
        name = kls.__module__.replace(prefix, '').lower()

        if name not in modules:
            continue

        yield name, kls


def is_backend_module(filename, dirpath):
    is_valid = filename.endswith('.py') \
        and not filename.startswith('__') \
        and not filename.endswith('__') \
        and os.path.isfile(os.path.join(dirpath, filename))
    return is_valid


PERCEVAL_BACKENDS, PERCEVAL_CMDS = \
    register_backends(os.path.dirname(__file__))
>>>>>>> 1ca954fa
<|MERGE_RESOLUTION|>--- conflicted
+++ resolved
@@ -20,77 +20,6 @@
 #     Santiago Dueñas <sduenas@bitergia.com>
 #
 
-<<<<<<< HEAD
-from .bugzilla import Bugzilla, BugzillaCommand
-from .bugzillarest import BugzillaREST, BugzillaRESTCommand
-from .confluence import Confluence, ConfluenceCommand
-from .discourse import Discourse, DiscourseCommand
-from .gerrit import Gerrit, GerritCommand
-from .git import Git, GitCommand
-from .github import GitHub, GitHubCommand
-from .gmane import Gmane, GmaneCommand
-from .jenkins import Jenkins, JenkinsCommand
-from .jira import Jira, JiraCommand
-from .kitsune import Kitsune, KitsuneCommand
-from .mbox import MBox, MBoxCommand
-from .mediawiki import MediaWiki, MediaWikiCommand
-from .mozillaclub import MozillaClub, MozillaClubCommand
-from .phabricator import Phabricator, PhabricatorCommand
-from .pipermail import Pipermail, PipermailCommand
-from .redmine import Redmine, RedmineCommand
-from .remo import ReMo, ReMoCommand
-from .stackexchange import StackExchange, StackExchangeCommand
-from .supybot import Supybot, SupybotCommand
-from .telegram import Telegram, TelegramCommand
-
-
-PERCEVAL_BACKENDS = {
-                     'bugzilla'      : Bugzilla,
-                     'bugzillarest'  : BugzillaREST,
-                     'confluence'    : Confluence,
-                     'discourse'     : Discourse,
-                     'gerrit'        : Gerrit,
-                     'git'           : Git,
-                     'github'        : GitHub,
-                     'gmane'         : Gmane,
-                     'jenkins'       : Jenkins,
-                     'jira'          : Jira,
-                     'kitsune'       : Kitsune,
-                     'mbox'          : MBox,
-                     'mediawiki'     : MediaWiki,
-                     'mozillaclub'   : MozillaClub,
-                     'phabricator'   : Phabricator,
-                     'pipermail'     : Pipermail,
-                     'redmine'       : Redmine,
-                     'remo'          : ReMo,
-                     'stackexchange' : StackExchange,
-                     'supybot'       : Supybot,
-                     'telegram'      : Telegram
-                    }
-PERCEVAL_CMDS = {
-                 'bugzilla'      : BugzillaCommand,
-                 'bugzillarest'  : BugzillaRESTCommand,
-                 'confluence'    : ConfluenceCommand,
-                 'discourse'     : DiscourseCommand,
-                 'gerrit'        : GerritCommand,
-                 'git'           : GitCommand,
-                 'github'        : GitHubCommand,
-                 'gmane'         : GmaneCommand,
-                 'jenkins'       : JenkinsCommand,
-                 'jira'          : JiraCommand,
-                 'kitsune'       : KitsuneCommand,
-                 'mbox'          : MBoxCommand,
-                 'mediawiki'     : MediaWikiCommand,
-                 'mozillaclub'   : MozillaClubCommand,
-                 'phabricator'   : PhabricatorCommand,
-                 'pipermail'     : PipermailCommand,
-                 'redmine'       : RedmineCommand,
-                 'remo'          : ReMoCommand,
-                 'stackexchange' : StackExchangeCommand,
-                 'supybot'       : SupybotCommand,
-                 'telegram'      : TelegramCommand
-                }
-=======
 import importlib
 import os
 
@@ -142,5 +71,4 @@
 
 
 PERCEVAL_BACKENDS, PERCEVAL_CMDS = \
-    register_backends(os.path.dirname(__file__))
->>>>>>> 1ca954fa
+    register_backends(os.path.dirname(__file__))